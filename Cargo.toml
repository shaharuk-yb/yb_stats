--- conflicted
+++ resolved
@@ -3,11 +3,7 @@
 version = "0.8.3"
 edition = "2021"
 license = "apache-2.0"
-<<<<<<< HEAD
-description = "A utility to read all available data that should be available in a standard YugabyteDB cluster"
-=======
 description = "A utility to read all available meta-data that should be present in a standard YugabyteDB cluster"
->>>>>>> e3690b69
 
 # See more keys and their definitions at https://doc.rust-lang.org/cargo/reference/manifest.html
 
@@ -27,11 +23,8 @@
 scraper = "0.12.0"
 dotenv = "0.15.0"
 prometheus-parse = "0.2.2"
-<<<<<<< HEAD
-=======
 log = "0.4.17"
 env_logger = "0.9.0"
->>>>>>> e3690b69
 
 [package.metadata.generate-rpm]
 assets = [
